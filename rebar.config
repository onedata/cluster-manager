%% rebar plugins
{plugins, [rebar3_hex, rebar3_elixir]}.

%% eunit opts - Maven-like output formatting
{eunit_opts, [verbose, {report, {eunit_surefire, [{dir, "./test/eunit_results"}]}}]}.

%% Test coverage
{cover_enabled, true}.

%% Dialyzer
{dialyzer, [
    {warnings, [error_handling, race_conditions, unknown]},
    {plt_extra_apps, [ctool, ranch]}
]}.

%% deps options
{deps, [
<<<<<<< HEAD
    {ctool, {git, "ssh://git@git.onedata.org:7999/vfs/ctool.git", {ref, "45de31c8a09"}}}
=======
    {ctool, {git, "ssh://git@git.onedata.org:7999/vfs/ctool.git", {ref, "88fb954551"}}}
>>>>>>> fb6929b3
]}.

%% pre-hooks
{pre_hooks, [
    {eunit, "mkdir -p test/eunit_results"} %% Make dir for eunit' surefire test results
]}.

{post_hooks, [
    {release, "rm -f _build/*/rel/*/bin/install_upgrade.escript"},
    {release, "rm -f _build/*/rel/*/bin/nodetool"},
    {release, "rm -f _build/*/rel/*/bin/cluster_manager-*"},
    {release, "rm -f _build/*/rel/*/bin/start_clean.boot"}
]}.

%% Cleanup
{clean_files, [
    "test/eunit_results"
]}.

%% Erlang options, defines
{erl_opts, [{src_dirs, ["src"]}]}.
%% Add the tuple below to erl_opts proplist to turn on lager parse transform
%% (this is not needed as long as ctool logger is used)
%% {parse_transform, lager_transform}
%% Add the tuple below to erl_opts proplist to completely turn off debug messages
%% {d, skip_debug}

%% relx configuration
{relx, [
    {release, {"cluster_manager", "1.0.0"},
        [
            kernel,
            stdlib,
            sasl,
            lager,
            ctool,
            %% deps included by default by reltool but not included by relx
            {base64url, load},
            {common_test, load},
            {debugger, load},
            {edoc, load},
            {enacl_p, load},
            {erts, load},
            {eunit, load},
            {inets, load},
            {jiffy, load},
            {macaroons, load},
            {meck, load},
            {mnesia, load},
            {observer, load},
            {runtime_tools, load},
            {tools, load},
            {wx, load},
            {xmerl, load},
            cluster_manager
        ]},

    {vm_args, "rel/files/vm.args"},
    {sys_config, "rel/files/app.config"},
    {target_dir, "cluster_manager"},
    {include_src, false},
    {dev_mode, true},

    {overlay, [
        %% Copy base files for starting and interacting w/ node
        {copy, "node_package/priv/base/erl", "erts-{{erts_vsn}}/bin/erl"},
        {copy, "node_package/priv/base/nodetool", "erts-{{erts_vsn}}/bin/nodetool"},
        {template, "node_package/priv/base/runner", "bin/cluster_manager"},
        {template, "node_package/priv/base/env.sh", "lib/env.sh"},

        %% Copy config files
        {mkdir, "etc"},
        {copy, "rel/files/autogenerated.config", "etc/autogenerated.config"},
        {template, "rel/files/vm.args", "etc/vm.args"},

        %% Copy additional data files
        {mkdir, "data"},
        {copy, "LICENSE.txt", "./data/"},
        {template, "rel/files/app.config", "./data/app.config"}
    ]},

    {extended_start_script, true}]}.

%% Profiles configuration
{profiles, [
    {package, [
        {relx, [{dev_mode, false}]}
    ]}
]}.

%% Profiles configuration
{profiles, [
    {package, [
        {relx, [{dev_mode, false}]}
    ]},
    {bamboo, [
        {relx, [{dev_mode, false}]},
        {post_hooks, [
            {release, "rm -rf $REBAR_BUILD_DIR/../default/rel"},
            {release, "mv -f $REBAR_BUILD_DIR/rel $REBAR_BUILD_DIR/../default"},
            {release, "rm -rf $REBAR_BUILD_DIR/../default/lib/cluster_manager"},
            {release, "mv -f $REBAR_BUILD_DIR/lib/cluster_manager $REBAR_BUILD_DIR/../default/lib"}
        ]}
    ]}
]}.
<|MERGE_RESOLUTION|>--- conflicted
+++ resolved
@@ -15,11 +15,7 @@
 
 %% deps options
 {deps, [
-<<<<<<< HEAD
-    {ctool, {git, "ssh://git@git.onedata.org:7999/vfs/ctool.git", {ref, "45de31c8a09"}}}
-=======
     {ctool, {git, "ssh://git@git.onedata.org:7999/vfs/ctool.git", {ref, "88fb954551"}}}
->>>>>>> fb6929b3
 ]}.
 
 %% pre-hooks
@@ -124,4 +120,4 @@
             {release, "mv -f $REBAR_BUILD_DIR/lib/cluster_manager $REBAR_BUILD_DIR/../default/lib"}
         ]}
     ]}
-]}.
+]}.