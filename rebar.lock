{"1.1.0",
[{<<"base64url">>,
  {git,"https://github.com/dvv/base64url.git",
       {ref,"f2c64ed8b9bebc536fad37ad97243452b674b837"}},
  2},
 {<<"certifi">>,{pkg,<<"certifi">>,<<"0.7.0">>},2},
 {<<"cowboy">>,
  {git,"git://github.com/ninenines/cowboy.git",
       {ref,"a7b06f2e138c0c03c2511ed9fe6803fc9ebf3401"}},
  1},
 {<<"cowlib">>,
  {git,"https://github.com/ninenines/cowlib",
       {ref,"b6381527831c5ebb74759e119a517b7d22d4b23a"}},
  2},
 {<<"ctool">>,
  {git,"ssh://git@git.onedata.org:7999/vfs/ctool.git",
<<<<<<< HEAD
       {ref,"3a7670f8186e111d1ad53cdf6697ef2025044b1e"}},
=======
       {ref,"cbf80a90b9a12f9f30987cc4db97ab18d4f894c9"}},
>>>>>>> e174c985
  0},
 {<<"enacl_p">>,
  {git,"https://github.com/kzemek/enacl_p.git",
       {ref,"ea22638b684a79eba831d2df54666905bd451b15"}},
  2},
 {<<"gen_smtp">>,
  {git,"git://github.com/Vagabond/gen_smtp.git",
       {ref,"2ea8bb995adf32102f523cef93ae98e287ac77d1"}},
  1},
 {<<"goldrush">>,{pkg,<<"goldrush">>,<<"0.1.9">>},2},
 {<<"hackney">>,
  {git,"git://github.com/bwalkowi/hackney.git",
       {ref,"d80d4d919acadbddea171fab31e040773c99ad49"}},
  1},
 {<<"idna">>,{pkg,<<"idna">>,<<"1.2.0">>},2},
 {<<"iso8601">>,
  {git,"https://github.com/xorver/erlang_iso8601.git",
       {ref,"72013b0a8d757ee95bb560541e29bfa4461c5232"}},
  1},
 {<<"jiffy">>,
  {git,"https://github.com/bkryza/jiffy.git",
       {ref,"a449ec1ecd7b5ea95e675b5bafdfa9a2a3fdface"}},
  1},
 {<<"lager">>,{pkg,<<"lager">>,<<"3.6.1">>},1},
 {<<"locus">>,
  {git,"https://github.com/g-andrade/locus.git",
       {ref,"638063fb9b2d81cfd0b219eee76ae43197ab4433"}},
  1},
 {<<"macaroons">>,
  {git,"ssh://git@git.onedata.org:7999/vfs/macaroons.git",
       {ref,"3f0c82f1caea8268ca35d0c9c7b0fb5892dac33f"}},
  1},
 {<<"meck">>,
  {git,"https://github.com/eproxus/meck.git",
       {ref,"030a2f167c599921e1f1dde82facc33ebd702239"}},
  1},
 {<<"metrics">>,{pkg,<<"metrics">>,<<"1.0.1">>},2},
 {<<"mimerl">>,{pkg,<<"mimerl">>,<<"1.0.2">>},2},
 {<<"ranch">>,
  {git,"https://github.com/ninenines/ranch",
       {ref,"55c2a9d623454f372a15e99721a37093d8773b48"}},
  2},
 {<<"ssl_verify_fun">>,{pkg,<<"ssl_verify_fun">>,<<"1.1.1">>},2},
 {<<"stacktrace_compat">>,{pkg,<<"stacktrace_compat">>,<<"1.0.2">>},2}]}.
[
{pkg_hash,[
 {<<"certifi">>, <<"861A57F3808F7EB0C2D1802AFEAAE0FA5DE813B0DF0979153CBAFCD853ABABAF">>},
 {<<"goldrush">>, <<"F06E5D5F1277DA5C413E84D5A2924174182FB108DABB39D5EC548B27424CD106">>},
 {<<"idna">>, <<"AC62EE99DA068F43C50DC69ACF700E03A62A348360126260E87F2B54ECED86B2">>},
 {<<"lager">>, <<"9D29C5FF7F926D25ECD9899990867C9152DCF34EEE65BAC8EC0DFC0D16A26E0C">>},
 {<<"metrics">>, <<"25F094DEA2CDA98213CECC3AEFF09E940299D950904393B2A29D191C346A8486">>},
 {<<"mimerl">>, <<"993F9B0E084083405ED8252B99460C4F0563E41729AB42D9074FD5E52439BE88">>},
 {<<"ssl_verify_fun">>, <<"28A4D65B7F59893BC2C7DE786DEC1E1555BD742D336043FE644AE956C3497FBE">>},
 {<<"stacktrace_compat">>, <<"8AD31C32C9A0EADB1EB298F04DC8B0C8D79BCC6233A638B02791FFCA4F331275">>}]}
].<|MERGE_RESOLUTION|>--- conflicted
+++ resolved
@@ -14,11 +14,7 @@
   2},
  {<<"ctool">>,
   {git,"ssh://git@git.onedata.org:7999/vfs/ctool.git",
-<<<<<<< HEAD
-       {ref,"3a7670f8186e111d1ad53cdf6697ef2025044b1e"}},
-=======
-       {ref,"cbf80a90b9a12f9f30987cc4db97ab18d4f894c9"}},
->>>>>>> e174c985
+       {ref,"6becf9396e8a3a347681fc1fad3c8232e9f386c3"}},
   0},
  {<<"enacl_p">>,
   {git,"https://github.com/kzemek/enacl_p.git",
