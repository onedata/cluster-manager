--- conflicted
+++ resolved
@@ -67,21 +67,12 @@
         %% CLUSTER INIT STEPS
         %% ===================================================================
 
-<<<<<<< HEAD
-        {init_step_timeout, 30000}, % 30 seconds
-        {start_default_workers_step_timeout, 120000}, % 2 minutes
-        {start_custom_workers_step_timeout, 120000}, % 2 minutes
-        {upgrade_cluster_step_timeout, 3600000}, % 1 hour
-        {start_listeners_step_timeout, 30000}, % 30 seconds
-        {ready_step_timeout, 30000}, % 30 seconds
-=======
         {init_step_timeout, 300000}, % 5 minutes
         {start_default_workers_step_timeout, 600000}, % 10 minutes
         {start_custom_workers_step_timeout, 600000}, % 10 minutes
-        {upgrade_cluser_step_timeout, 3600000}, % 1 hour
+        {upgrade_cluster_step_timeout, 3600000}, % 1 hour
         {start_listeners_step_timeout, 120000}, % 2 minutes
         {ready_step_timeout, 120000}, % 2 minutes
->>>>>>> f3aa9074
 
         %% ===================================================================
         %% CLUSTER STATUS
