--- conflicted
+++ resolved
@@ -47,15 +47,10 @@
 
 
 -type state() :: #state{}.
-<<<<<<< HEAD
--type cluster_init_step() :: init | start_default_workers | start_upgrade_essential_workers 
-| upgrade_cluster | start_custom_workers | start_listeners | ready.
+-type cluster_init_step() :: init_connection | start_default_workers | start_upgrade_essential_workers
+| upgrade_cluster | start_custom_workers | db_and_workers_ready | start_listeners | cluster_ready.
 % nodes restart statuses - map #{restarted node => [nodes to acknowledge processing information that node is up]}
 -type restart_handling_status() :: #{node() => [node()]}.
-=======
--type cluster_init_step() :: init_connection | start_default_workers | start_upgrade_essential_workers
-| upgrade_cluster | start_custom_workers | db_and_workers_ready | start_listeners | cluster_ready.
->>>>>>> 4239b209
 
 -export_type([cluster_init_step/0]).
 
@@ -158,22 +153,13 @@
 handle_call(get_current_time, _From, State) ->
     {reply, time_utils:system_time_millis(), State};
 
-<<<<<<< HEAD
-handle_call(cluster_status, From, #state{current_step = Step} = State) ->
+handle_call(cluster_status, From, #state{current_step = cluster_ready} = State) ->
     spawn(fun() ->
-        Response = case Step of
-            ready -> cluster_status:get_cluster_status(get_all_nodes(State));
-            _ -> {error, cluster_not_ready}
-        end,
-        gen_server:reply(From, Response)
+        gen_server:reply(From, cluster_status:get_cluster_status(get_all_nodes(State)))
     end),
     {noreply, State};
-=======
-handle_call(cluster_status, _From, #state{current_step = cluster_ready} = State) ->
-    {reply, cluster_status:get_cluster_status(get_all_nodes(State)), State};
 handle_call(cluster_status, _From, State) ->
     {reply, {error, cluster_not_ready}, State};
->>>>>>> 4239b209
 
 handle_call(get_avg_mem_usage, _From, #state{node_states = NodeStates} = State) ->
     MemSum = lists:foldl(fun({_Node, NodeState}, Sum) ->
@@ -640,9 +626,9 @@
 get_next_step(start_default_workers) -> start_upgrade_essential_workers;
 get_next_step(start_upgrade_essential_workers) -> upgrade_cluster;
 get_next_step(upgrade_cluster) -> start_custom_workers;
-<<<<<<< HEAD
-get_next_step(start_custom_workers) -> start_listeners;
-get_next_step(start_listeners) -> ready.
+get_next_step(start_custom_workers) -> db_and_workers_ready;
+get_next_step(db_and_workers_ready) -> start_listeners;
+get_next_step(start_listeners) -> cluster_ready.
 
 %%%===================================================================
 %%% Node restart handling
@@ -676,9 +662,4 @@
 
 -spec handle_node_restart_finish(node(), state()) -> ok.
 handle_node_restart_finish(Node, State) ->
-    send_to_nodes(get_all_nodes(State) -- [Node], {node_ready, Node}).
-=======
-get_next_step(start_custom_workers) -> db_and_workers_ready;
-get_next_step(db_and_workers_ready) -> start_listeners;
-get_next_step(start_listeners) -> cluster_ready.
->>>>>>> 4239b209
+    send_to_nodes(get_all_nodes(State) -- [Node], {node_ready, Node}).