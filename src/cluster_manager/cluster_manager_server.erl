--- conflicted
+++ resolved
@@ -607,11 +607,7 @@
     ReasonMsg = str_utils:format(ReasonFormatString, ReasonFormatArgs),
     ?critical(ReasonMsg),
     ?critical("Force stopping cluster..."),
-<<<<<<< HEAD
-    send_to_nodes(get_all_nodes(State), {force_stop, ReasonMsg}),
-=======
     send_to_nodes(get_all_nodes(State), ?FORCE_STOP(ReasonMsg)),
->>>>>>> 51a626fe
     consistent_hashing:cleanup(),
     #state{nodes_ready_in_step = [], in_progress_nodes = []}.
 
