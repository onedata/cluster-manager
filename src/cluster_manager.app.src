%%%-------------------------------------------------------------------
%%% @author Tomasz Lichon
%%% @copyright (C) 2015 ACK CYFRONET AGH
%%% This software is released under the MIT license
%%% cited in 'LICENSE.txt'.
%%% @end
%%%-------------------------------------------------------------------
%%% @doc
%%% It is the description of cluster_manager application.
%%% @end
%%%-------------------------------------------------------------------
{application, cluster_manager, [
    {description, "Application starts central manager of oneprovider cluster"},
<<<<<<< HEAD
    {vsn, "19.02.4"},
=======
    {vsn, "20.02.1"},
>>>>>>> ce770a41
    {registered, [cluster_manager_sup]},
    {applications, [
        kernel,
        stdlib,
        sasl,
        lager
    ]},
    {mod, {cluster_manager, []}},
    {env, []}
]}.<|MERGE_RESOLUTION|>--- conflicted
+++ resolved
@@ -11,11 +11,7 @@
 %%%-------------------------------------------------------------------
 {application, cluster_manager, [
     {description, "Application starts central manager of oneprovider cluster"},
-<<<<<<< HEAD
-    {vsn, "19.02.4"},
-=======
     {vsn, "20.02.1"},
->>>>>>> ce770a41
     {registered, [cluster_manager_sup]},
     {applications, [
         kernel,
