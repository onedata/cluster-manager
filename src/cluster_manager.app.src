--- conflicted
+++ resolved
@@ -11,11 +11,7 @@
 %%%-------------------------------------------------------------------
 {application, cluster_manager, [
     {description, "Application starts central manager of oneprovider cluster"},
-<<<<<<< HEAD
-    {vsn, "20.02.18"},
-=======
     {vsn, "21.02.0-alpha27"},
->>>>>>> 9e191e64
     {registered, [cluster_manager_sup]},
     {applications, [
         kernel,
