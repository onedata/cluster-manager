--- conflicted
+++ resolved
@@ -11,11 +11,7 @@
 %%%-------------------------------------------------------------------
 {application, cluster_manager, [
     {description, "Application starts central manager of oneprovider cluster"},
-<<<<<<< HEAD
-    {vsn, "21.02.0-alpha15"},
-=======
     {vsn, "21.02.0-alpha16"},
->>>>>>> 92e00ceb
     {registered, [cluster_manager_sup]},
     {applications, [
         kernel,
