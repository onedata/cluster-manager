%%%-------------------------------------------------------------------
%%% @author Tomasz Lichon
%%% @copyright (C) 2015 ACK CYFRONET AGH
%%% This software is released under the MIT license
%%% cited in 'LICENSE.txt'.
%%% @end
%%%-------------------------------------------------------------------
%%% @doc
%%% It is the description of cluster_manager application.
%%% @end
%%%-------------------------------------------------------------------
{application, cluster_manager, [
    {description, "Application starts central manager of oneprovider cluster"},
<<<<<<< HEAD
    {vsn, "20.02.11"},
=======
    {vsn, "21.02.0-alpha17"},
>>>>>>> 633d1afa
    {registered, [cluster_manager_sup]},
    {applications, [
        kernel,
        stdlib,
        sasl,
        ctool,
        lager
    ]},
    {mod, {cluster_manager, []}},
    {env, []}
]}.<|MERGE_RESOLUTION|>--- conflicted
+++ resolved
@@ -11,11 +11,7 @@
 %%%-------------------------------------------------------------------
 {application, cluster_manager, [
     {description, "Application starts central manager of oneprovider cluster"},
-<<<<<<< HEAD
-    {vsn, "20.02.11"},
-=======
     {vsn, "21.02.0-alpha17"},
->>>>>>> 633d1afa
     {registered, [cluster_manager_sup]},
     {applications, [
         kernel,
