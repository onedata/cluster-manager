--- conflicted
+++ resolved
@@ -11,11 +11,7 @@
 %%%-------------------------------------------------------------------
 {application, cluster_manager, [
     {description, "Application starts central manager of oneprovider cluster"},
-<<<<<<< HEAD
-    {vsn, "20.02.16"},
-=======
     {vsn, "21.02.0-alpha24"},
->>>>>>> e86083eb
     {registered, [cluster_manager_sup]},
     {applications, [
         kernel,
